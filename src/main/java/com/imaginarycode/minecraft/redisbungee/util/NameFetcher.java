/**
 * Copyright © 2013 tuxed <write@imaginarycode.com>
 * This work is free. You can redistribute it and/or modify it under the
 * terms of the Do What The Fuck You Want To Public License, Version 2,
 * as published by Sam Hocevar. See http://www.wtfpl.net/ for more details.
 */
package com.imaginarycode.minecraft.redisbungee.util;

import com.google.common.collect.ImmutableList;
import com.google.gson.reflect.TypeToken;
import com.imaginarycode.minecraft.redisbungee.RedisBungee;

import java.io.InputStreamReader;
import java.net.HttpURLConnection;
import java.net.URL;
import java.util.HashMap;
import java.util.List;
import java.util.Map;
import java.util.UUID;
import java.util.concurrent.Callable;

/* Credits to evilmidget38 for this class. I modified it to use Gson. */
class NameFetcher implements Callable<Map<UUID, String>> {
    private static final String PROFILE_URL = "https://sessionserver.mojang.com/session/minecraft/profile/";
    private final List<UUID> uuids;

<<<<<<< HEAD
    public NameFetcher(List<UUID> uuids) {
        this.uuids = ImmutableList.copyOf(uuids);
    }

    @Override
    public Map<UUID, String> call() throws Exception {
        Map<UUID, String> uuidStringMap = new HashMap<>();
        for (UUID uuid : uuids) {
            HttpURLConnection connection = (HttpURLConnection) new URL(PROFILE_URL + uuid.toString().replace("-", "")).openConnection();
            Map<String, String> response = RedisBungee.getGson().fromJson(new InputStreamReader(connection.getInputStream()), new TypeToken<Map<String, String>>() {
            }.getType());
            String name = response.get("name");
            if (name == null) {
                continue;
            }
            String cause = response.get("cause");
            String errorMessage = response.get("errorMessage");
            if (cause != null && cause.length() > 0) {
                throw new IllegalStateException(errorMessage);
            }
            uuidStringMap.put(uuid, name);
=======
public class NameFetcher {
    public static List<String> nameHistoryFromUuid(UUID uuid) {
        URLConnection connection;
        try {
            connection = new URL("https://api.mojang.com/user/profiles/"
                    + uuid.toString().replace("-", "").toLowerCase() + "/names"
            ).openConnection();
            String text = new Scanner(connection.getInputStream()).useDelimiter("\\Z").next();
            Type listType = new TypeToken<List<String>>() {
            }.getType();
            List<String> list = new Gson().fromJson(text, listType);
            return list;
        } catch (IOException e) {
            e.printStackTrace();
>>>>>>> 5010670d
        }
        return uuidStringMap;
    }
}<|MERGE_RESOLUTION|>--- conflicted
+++ resolved
@@ -6,47 +6,16 @@
  */
 package com.imaginarycode.minecraft.redisbungee.util;
 
-import com.google.common.collect.ImmutableList;
+
+import com.google.gson.Gson;
 import com.google.gson.reflect.TypeToken;
-import com.imaginarycode.minecraft.redisbungee.RedisBungee;
 
-import java.io.InputStreamReader;
-import java.net.HttpURLConnection;
+import java.io.IOException;
+import java.lang.reflect.Type;
 import java.net.URL;
-import java.util.HashMap;
-import java.util.List;
-import java.util.Map;
-import java.util.UUID;
-import java.util.concurrent.Callable;
+import java.net.URLConnection;
+import java.util.*;
 
-/* Credits to evilmidget38 for this class. I modified it to use Gson. */
-class NameFetcher implements Callable<Map<UUID, String>> {
-    private static final String PROFILE_URL = "https://sessionserver.mojang.com/session/minecraft/profile/";
-    private final List<UUID> uuids;
-
-<<<<<<< HEAD
-    public NameFetcher(List<UUID> uuids) {
-        this.uuids = ImmutableList.copyOf(uuids);
-    }
-
-    @Override
-    public Map<UUID, String> call() throws Exception {
-        Map<UUID, String> uuidStringMap = new HashMap<>();
-        for (UUID uuid : uuids) {
-            HttpURLConnection connection = (HttpURLConnection) new URL(PROFILE_URL + uuid.toString().replace("-", "")).openConnection();
-            Map<String, String> response = RedisBungee.getGson().fromJson(new InputStreamReader(connection.getInputStream()), new TypeToken<Map<String, String>>() {
-            }.getType());
-            String name = response.get("name");
-            if (name == null) {
-                continue;
-            }
-            String cause = response.get("cause");
-            String errorMessage = response.get("errorMessage");
-            if (cause != null && cause.length() > 0) {
-                throw new IllegalStateException(errorMessage);
-            }
-            uuidStringMap.put(uuid, name);
-=======
 public class NameFetcher {
     public static List<String> nameHistoryFromUuid(UUID uuid) {
         URLConnection connection;
@@ -61,8 +30,7 @@
             return list;
         } catch (IOException e) {
             e.printStackTrace();
->>>>>>> 5010670d
         }
-        return uuidStringMap;
+        return null;
     }
 }